--- conflicted
+++ resolved
@@ -176,41 +176,20 @@
 			students.PUT("/:id", studentHandler.UpdateStudent)
 			students.DELETE("/:id", studentHandler.DeleteStudent)
 			students.PUT("/:id/password", studentHandler.ChangeStudentPassword)
-<<<<<<< HEAD
-
+			
 			// Phase 5.6: Year Organization
 			students.GET("/distribution/years", studentHandler.GetYearDistribution)
 			students.GET("/compare/years", studentHandler.GetYearComparison)
-
-=======
-			
-			// Phase 5.6: Year Organization
-			students.GET("/distribution/years", studentHandler.GetYearDistribution)
-			students.GET("/compare/years", studentHandler.GetYearComparison)
-			
->>>>>>> 28787a89
+			
 			// Phase 5.6: Activity Tracking
 			students.GET("/:id/activity", studentHandler.GetStudentActivity)
 			students.GET("/activity/ranking", studentHandler.GetMostActiveStudents)
 			students.GET("/activity/year/:year", studentHandler.GetStudentActivityByYear)
-<<<<<<< HEAD
-
-=======
-			
->>>>>>> 28787a89
+			
 			// Phase 5.6: Status Management
 			students.PUT("/:id/status", studentHandler.UpdateStudentStatus)
 			students.PUT("/status/bulk", studentHandler.BulkUpdateStatus)
 			students.GET("/status/statistics", studentHandler.GetStatusStatistics)
-<<<<<<< HEAD
-
-			// Phase 5.6: Data Export
-			students.POST("/export", studentHandler.ExportStudents)
-
-			// Phase 5.6: Enhanced Analytics
-			students.GET("/analytics/demographics", studentHandler.GetStudentDemographics)
-			students.GET("/analytics/trends", studentHandler.GetEnrollmentTrends)
-=======
 			
 			// Phase 5.6: Data Export
 			students.POST("/export", studentHandler.ExportStudents)
@@ -236,7 +215,6 @@
 
 			// Student can view their own transaction history
 			transactions.GET("/history/:studentId", transactionHandler.GetTransactionHistory)
->>>>>>> 28787a89
 		}
 
 		// Student profile management (for student self-service)
