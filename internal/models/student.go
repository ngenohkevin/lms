--- conflicted
+++ resolved
@@ -360,16 +360,6 @@
 
 // YearDistributionResponse represents the response for year distribution analysis
 type YearDistributionResponse struct {
-<<<<<<< HEAD
-	TotalStudents    int64              `json:"total_students"`
-	YearDistribution []YearDistribution `json:"year_distribution"`
-	HighestYear      int32              `json:"highest_year"`
-	HighestCount     int64              `json:"highest_count"`
-	LowestYear       int32              `json:"lowest_year"`
-	LowestCount      int64              `json:"lowest_count"`
-	AveragePerYear   float64            `json:"average_per_year"`
-	GeneratedAt      time.Time          `json:"generated_at"`
-=======
 	TotalStudents     int64              `json:"total_students"`
 	YearDistribution  []YearDistribution `json:"year_distribution"`
 	HighestYear       int32              `json:"highest_year"`
@@ -378,7 +368,6 @@
 	LowestCount       int64              `json:"lowest_count"`
 	AveragePerYear    float64            `json:"average_per_year"`
 	GeneratedAt       time.Time          `json:"generated_at"`
->>>>>>> 28787a89
 }
 
 // YearComparisonResponse represents the response for comparing two years
@@ -394,15 +383,6 @@
 
 // StudentActivityData represents student activity information
 type StudentActivityData struct {
-<<<<<<< HEAD
-	StudentID       string    `json:"student_id"`
-	LastLogin       time.Time `json:"last_login,omitempty"`
-	TotalLogins     int64     `json:"total_logins"`
-	BooksCheckedOut int64     `json:"books_checked_out"`
-	OverdueBooks    int64     `json:"overdue_books"`
-	FinesOwed       float64   `json:"fines_owed"`
-	ActivityScore   float64   `json:"activity_score"`
-=======
 	StudentID      string    `json:"student_id"`
 	LastLogin      time.Time `json:"last_login,omitempty"`
 	TotalLogins    int64     `json:"total_logins"`
@@ -410,7 +390,6 @@
 	OverdueBooks   int64     `json:"overdue_books"`
 	FinesOwed      float64   `json:"fines_owed"`
 	ActivityScore  float64   `json:"activity_score"`
->>>>>>> 28787a89
 }
 
 // StudentStatusData represents student status information
@@ -434,19 +413,11 @@
 
 // StudentExportRequest represents a request to export student data
 type StudentExportRequest struct {
-<<<<<<< HEAD
-	Format          StudentExportFormat `json:"format" binding:"required,oneof=csv json xlsx"`
-	YearOfStudy     *int32              `json:"year_of_study,omitempty" binding:"omitempty,min=1,max=8"`
-	Department      string              `json:"department,omitempty"`
-	IncludeInactive bool                `json:"include_inactive"`
-	Fields          []string            `json:"fields,omitempty"` // If empty, export all fields
-=======
 	Format      StudentExportFormat `json:"format" binding:"required,oneof=csv json xlsx"`
 	YearOfStudy *int32              `json:"year_of_study,omitempty" binding:"omitempty,min=1,max=8"`
 	Department  string              `json:"department,omitempty"`
 	IncludeInactive bool            `json:"include_inactive"`
 	Fields      []string            `json:"fields,omitempty"` // If empty, export all fields
->>>>>>> 28787a89
 }
 
 // StudentExportResponse represents the response for export operations
@@ -479,19 +450,11 @@
 
 // StudentDemographics represents demographic distribution
 type StudentDemographics struct {
-<<<<<<< HEAD
-	TotalStudents        int64                       `json:"total_students"`
-	DepartmentBreakdown  map[string]int64            `json:"department_breakdown"`
-	YearBreakdown        map[string]int64            `json:"year_breakdown"`
-	YearDepartmentMatrix map[string]map[string]int64 `json:"year_department_matrix"`
-	GeneratedAt          time.Time                   `json:"generated_at"`
-=======
 	TotalStudents     int64                       `json:"total_students"`
 	DepartmentBreakdown map[string]int64          `json:"department_breakdown"`
 	YearBreakdown     map[string]int64            `json:"year_breakdown"`
 	YearDepartmentMatrix map[string]map[string]int64 `json:"year_department_matrix"`
 	GeneratedAt       time.Time                   `json:"generated_at"`
->>>>>>> 28787a89
 }
 
 // EnrollmentTrend represents enrollment trend data
