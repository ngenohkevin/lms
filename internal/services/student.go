package services

import (
	"context"
	"encoding/csv"
	"encoding/json"
	"fmt"
	"os"
	"path/filepath"
	"strconv"
	"strings"
	"time"

	"github.com/jackc/pgx/v5/pgtype"
	"github.com/tealeg/xlsx/v3"

	"github.com/ngenohkevin/lms/internal/database/queries"
	"github.com/ngenohkevin/lms/internal/models"
)

// StudentQuerier defines the interface for student-related database operations
type StudentQuerier interface {
	CreateStudent(ctx context.Context, params queries.CreateStudentParams) (queries.Student, error)
	GetStudentByID(ctx context.Context, id int32) (queries.Student, error)
	GetStudentByStudentID(ctx context.Context, studentID string) (queries.Student, error)
	GetStudentByEmail(ctx context.Context, email pgtype.Text) (queries.Student, error)
	UpdateStudent(ctx context.Context, params queries.UpdateStudentParams) (queries.Student, error)
	UpdateStudentPassword(ctx context.Context, params queries.UpdateStudentPasswordParams) error
	SoftDeleteStudent(ctx context.Context, id int32) error
	ListStudents(ctx context.Context, params queries.ListStudentsParams) ([]queries.Student, error)
	ListStudentsByYear(ctx context.Context, params queries.ListStudentsByYearParams) ([]queries.Student, error)
	CountStudents(ctx context.Context) (int64, error)
	CountStudentsByYear(ctx context.Context, yearOfStudy int32) (int64, error)
	SearchStudents(ctx context.Context, params queries.SearchStudentsParams) ([]queries.Student, error)
	SearchStudentsIncludingDeleted(ctx context.Context, params queries.SearchStudentsIncludingDeletedParams) ([]queries.Student, error)
<<<<<<< HEAD

=======
	
>>>>>>> 28787a89
	// Status Management
	UpdateStudentStatus(ctx context.Context, params queries.UpdateStudentStatusParams) (queries.Student, error)
	GetStudentsByStatus(ctx context.Context, params queries.GetStudentsByStatusParams) ([]queries.Student, error)
	CountStudentsByStatus(ctx context.Context, isActive pgtype.Bool) (int64, error)
	BulkUpdateStudentStatus(ctx context.Context, params queries.BulkUpdateStudentStatusParams) error
<<<<<<< HEAD

=======
	
>>>>>>> 28787a89
	// Enhanced Statistics
	GetStudentCountByYearAndDepartment(ctx context.Context) ([]queries.GetStudentCountByYearAndDepartmentRow, error)
	GetStudentEnrollmentTrends(ctx context.Context, params queries.GetStudentEnrollmentTrendsParams) ([]queries.GetStudentEnrollmentTrendsRow, error)
}

// AuthServiceInterface defines the interface for auth-related operations
type AuthServiceInterface interface {
	HashPassword(password string) (string, error)
	VerifyPassword(hashedPassword, password string) (bool, error)
}

// StudentService handles all student-related business logic
type StudentService struct {
	queries     StudentQuerier
	authService AuthServiceInterface
}

// NewStudentService creates a new student service
func NewStudentService(queries StudentQuerier, authService AuthServiceInterface) *StudentService {
	return &StudentService{
		queries:     queries,
		authService: authService,
	}
}

// CreateStudent creates a new student in the database
func (s *StudentService) CreateStudent(ctx context.Context, req *models.CreateStudentRequest) (*models.StudentDB, error) {
	// Validate the request
	if err := req.Validate(); err != nil {
		return nil, fmt.Errorf("validation failed: %w", err)
	}

	// Check if student ID already exists
	_, err := s.queries.GetStudentByStudentID(ctx, req.StudentID)
	if err == nil {
		return nil, models.ErrStudentIDExists
	}

	// Check if email already exists (if provided)
	if req.Email != "" {
		emailPgText := pgtype.Text{String: req.Email, Valid: true}
		_, err := s.queries.GetStudentByEmail(ctx, emailPgText)
		if err == nil {
			return nil, models.ErrEmailExists
		}
	}

	// Prepare parameters for database insertion
	params := queries.CreateStudentParams{
		StudentID:   req.StudentID,
		FirstName:   req.FirstName,
		LastName:    req.LastName,
		YearOfStudy: req.YearOfStudy,
	}

	// Handle optional fields
	if req.Email != "" {
		params.Email = pgtype.Text{String: req.Email, Valid: true}
	}
	if req.Phone != "" {
		params.Phone = pgtype.Text{String: req.Phone, Valid: true}
	}
	if req.Department != "" {
		params.Department = pgtype.Text{String: req.Department, Valid: true}
	}

	// Generate default password (student ID)
	passwordHash, err := s.authService.HashPassword(req.StudentID)
	if err != nil {
		return nil, fmt.Errorf("failed to hash password: %w", err)
	}
	params.PasswordHash = pgtype.Text{String: passwordHash, Valid: true}

	// Create the student
	student, err := s.queries.CreateStudent(ctx, params)
	if err != nil {
		return nil, fmt.Errorf("failed to create student: %w", err)
	}

	// Convert to our model type
	studentDB := &models.StudentDB{
		ID:             student.ID,
		StudentID:      student.StudentID,
		FirstName:      student.FirstName,
		LastName:       student.LastName,
		Email:          student.Email,
		Phone:          student.Phone,
		YearOfStudy:    student.YearOfStudy,
		Department:     student.Department,
		EnrollmentDate: student.EnrollmentDate,
		PasswordHash:   student.PasswordHash,
		IsActive:       student.IsActive,
		DeletedAt:      student.DeletedAt,
		CreatedAt:      student.CreatedAt,
		UpdatedAt:      student.UpdatedAt,
	}

	return studentDB, nil
}

// GetStudentByID retrieves a student by their ID
func (s *StudentService) GetStudentByID(ctx context.Context, id int32) (*models.StudentDB, error) {
	student, err := s.queries.GetStudentByID(ctx, id)
	if err != nil {
		return nil, models.ErrStudentNotFound
	}

	// Convert to our model type
	studentDB := &models.StudentDB{
		ID:             student.ID,
		StudentID:      student.StudentID,
		FirstName:      student.FirstName,
		LastName:       student.LastName,
		Email:          student.Email,
		Phone:          student.Phone,
		YearOfStudy:    student.YearOfStudy,
		Department:     student.Department,
		EnrollmentDate: student.EnrollmentDate,
		PasswordHash:   student.PasswordHash,
		IsActive:       student.IsActive,
		DeletedAt:      student.DeletedAt,
		CreatedAt:      student.CreatedAt,
		UpdatedAt:      student.UpdatedAt,
	}

	return studentDB, nil
}

// GetStudentByStudentID retrieves a student by their student ID
func (s *StudentService) GetStudentByStudentID(ctx context.Context, studentID string) (*models.StudentDB, error) {
	student, err := s.queries.GetStudentByStudentID(ctx, studentID)
	if err != nil {
		return nil, models.ErrStudentNotFound
	}

	// Convert to our model type
	studentDB := &models.StudentDB{
		ID:             student.ID,
		StudentID:      student.StudentID,
		FirstName:      student.FirstName,
		LastName:       student.LastName,
		Email:          student.Email,
		Phone:          student.Phone,
		YearOfStudy:    student.YearOfStudy,
		Department:     student.Department,
		EnrollmentDate: student.EnrollmentDate,
		PasswordHash:   student.PasswordHash,
		IsActive:       student.IsActive,
		DeletedAt:      student.DeletedAt,
		CreatedAt:      student.CreatedAt,
		UpdatedAt:      student.UpdatedAt,
	}

	return studentDB, nil
}

// UpdateStudent updates an existing student
func (s *StudentService) UpdateStudent(ctx context.Context, id int32, req *models.UpdateStudentRequest) (*models.StudentDB, error) {
	// Validate the request
	if err := req.Validate(); err != nil {
		return nil, fmt.Errorf("validation failed: %w", err)
	}

	// Check if student exists
	_, err := s.queries.GetStudentByID(ctx, id)
	if err != nil {
		return nil, models.ErrStudentNotFound
	}

	// Check if email already exists (if provided and different)
	if req.Email != "" {
		emailPgText := pgtype.Text{String: req.Email, Valid: true}
		existingStudent, err := s.queries.GetStudentByEmail(ctx, emailPgText)
		if err == nil && existingStudent.ID != id {
			return nil, models.ErrEmailExists
		}
	}

	// Prepare update parameters
	params := queries.UpdateStudentParams{
		ID:          id,
		FirstName:   req.FirstName,
		LastName:    req.LastName,
		YearOfStudy: req.YearOfStudy,
	}

	// Handle optional fields
	if req.Email != "" {
		params.Email = pgtype.Text{String: req.Email, Valid: true}
	}
	if req.Phone != "" {
		params.Phone = pgtype.Text{String: req.Phone, Valid: true}
	}
	if req.Department != "" {
		params.Department = pgtype.Text{String: req.Department, Valid: true}
	}

	// Update the student
	student, err := s.queries.UpdateStudent(ctx, params)
	if err != nil {
		return nil, fmt.Errorf("failed to update student: %w", err)
	}

	// Convert to our model type
	studentDB := &models.StudentDB{
		ID:             student.ID,
		StudentID:      student.StudentID,
		FirstName:      student.FirstName,
		LastName:       student.LastName,
		Email:          student.Email,
		Phone:          student.Phone,
		YearOfStudy:    student.YearOfStudy,
		Department:     student.Department,
		EnrollmentDate: student.EnrollmentDate,
		PasswordHash:   student.PasswordHash,
		IsActive:       student.IsActive,
		DeletedAt:      student.DeletedAt,
		CreatedAt:      student.CreatedAt,
		UpdatedAt:      student.UpdatedAt,
	}

	return studentDB, nil
}

// UpdateStudentProfile allows students to update their own profile (limited fields)
func (s *StudentService) UpdateStudentProfile(ctx context.Context, id int32, req *models.UpdateStudentProfileRequest) (*models.StudentDB, error) {
	// Validate the request
	if err := req.Validate(); err != nil {
		return nil, fmt.Errorf("validation failed: %w", err)
	}

	// Check if student exists
	currentStudent, err := s.queries.GetStudentByID(ctx, id)
	if err != nil {
		return nil, models.ErrStudentNotFound
	}

	// Check if email already exists (if provided and different)
	if req.Email != "" {
		emailPgText := pgtype.Text{String: req.Email, Valid: true}
		existingStudent, err := s.queries.GetStudentByEmail(ctx, emailPgText)
		if err == nil && existingStudent.ID != id {
			return nil, models.ErrEmailExists
		}
	}

	// Prepare update parameters (keep current year and department)
	params := queries.UpdateStudentParams{
		ID:          id,
		FirstName:   req.FirstName,
		LastName:    req.LastName,
		YearOfStudy: currentStudent.YearOfStudy, // Keep current year
		Department:  currentStudent.Department,  // Keep current department
	}

	// Handle optional fields
	if req.Email != "" {
		params.Email = pgtype.Text{String: req.Email, Valid: true}
	}
	if req.Phone != "" {
		params.Phone = pgtype.Text{String: req.Phone, Valid: true}
	}

	// Update the student
	student, err := s.queries.UpdateStudent(ctx, params)
	if err != nil {
		return nil, fmt.Errorf("failed to update student profile: %w", err)
	}

	// Convert to our model type
	studentDB := &models.StudentDB{
		ID:             student.ID,
		StudentID:      student.StudentID,
		FirstName:      student.FirstName,
		LastName:       student.LastName,
		Email:          student.Email,
		Phone:          student.Phone,
		YearOfStudy:    student.YearOfStudy,
		Department:     student.Department,
		EnrollmentDate: student.EnrollmentDate,
		PasswordHash:   student.PasswordHash,
		IsActive:       student.IsActive,
		DeletedAt:      student.DeletedAt,
		CreatedAt:      student.CreatedAt,
		UpdatedAt:      student.UpdatedAt,
	}

	return studentDB, nil
}

// DeleteStudent soft deletes a student
func (s *StudentService) DeleteStudent(ctx context.Context, id int32) error {
	// Check if student exists
	_, err := s.queries.GetStudentByID(ctx, id)
	if err != nil {
		return models.ErrStudentNotFound
	}

	// Soft delete the student
	err = s.queries.SoftDeleteStudent(ctx, id)
	if err != nil {
		return fmt.Errorf("failed to delete student: %w", err)
	}

	return nil
}

// ListStudents lists students with pagination and optional filtering
func (s *StudentService) ListStudents(ctx context.Context, req *models.StudentSearchRequest) (*models.StudentListResponse, error) {
	// Normalize the request
	req.Normalize()

	var students []queries.Student
	var totalCount int64
	var err error

	// Apply filtering based on request parameters
	if req.YearOfStudy > 0 {
		// Filter by year of study
		students, err = s.queries.ListStudentsByYear(ctx, queries.ListStudentsByYearParams{
			YearOfStudy: req.YearOfStudy,
			Limit:       req.GetLimit(),
			Offset:      req.GetOffset(),
		})
		if err != nil {
			return nil, fmt.Errorf("failed to list students by year: %w", err)
		}

		totalCount, err = s.queries.CountStudentsByYear(ctx, req.YearOfStudy)
		if err != nil {
			return nil, fmt.Errorf("failed to count students by year: %w", err)
		}
	} else {
		// List all students
		students, err = s.queries.ListStudents(ctx, queries.ListStudentsParams{
			Limit:  req.GetLimit(),
			Offset: req.GetOffset(),
		})
		if err != nil {
			return nil, fmt.Errorf("failed to list students: %w", err)
		}

		totalCount, err = s.queries.CountStudents(ctx)
		if err != nil {
			return nil, fmt.Errorf("failed to count students: %w", err)
		}
	}

	// Convert to response format
	studentResponses := make([]models.StudentResponse, len(students))
	for i, student := range students {
		studentDB := models.StudentDB{
			ID:             student.ID,
			StudentID:      student.StudentID,
			FirstName:      student.FirstName,
			LastName:       student.LastName,
			Email:          student.Email,
			Phone:          student.Phone,
			YearOfStudy:    student.YearOfStudy,
			Department:     student.Department,
			EnrollmentDate: student.EnrollmentDate,
			PasswordHash:   student.PasswordHash,
			IsActive:       student.IsActive,
			DeletedAt:      student.DeletedAt,
			CreatedAt:      student.CreatedAt,
			UpdatedAt:      student.UpdatedAt,
		}
		studentResponses[i] = studentDB.ToResponse()
	}

	// Calculate pagination
	totalPages := int((totalCount + int64(req.Limit) - 1) / int64(req.Limit))

	pagination := models.Pagination{
		Page:       req.Page,
		Limit:      req.Limit,
		Total:      totalCount,
		TotalPages: totalPages,
	}

	return &models.StudentListResponse{
		Students:   studentResponses,
		Pagination: pagination,
	}, nil
}

// SearchStudents searches for students based on query parameters
func (s *StudentService) SearchStudents(ctx context.Context, req *models.StudentSearchRequest) (*models.StudentListResponse, error) {
	// Normalize the request
	req.Normalize()

	var students []queries.Student
	var err error

	if req.Query != "" {
		// Search students by name or student ID
		searchPattern := "%" + strings.ToLower(req.Query) + "%"
		students, err = s.queries.SearchStudents(ctx, queries.SearchStudentsParams{
			FirstName: searchPattern,
			Limit:     req.GetLimit(),
			Offset:    req.GetOffset(),
		})
		if err != nil {
			return nil, fmt.Errorf("failed to search students: %w", err)
		}
	} else if req.YearOfStudy > 0 {
		// Filter by year of study only
		students, err = s.queries.ListStudentsByYear(ctx, queries.ListStudentsByYearParams{
			YearOfStudy: req.YearOfStudy,
			Limit:       req.GetLimit(),
			Offset:      req.GetOffset(),
		})
		if err != nil {
			return nil, fmt.Errorf("failed to list students by year: %w", err)
		}
	} else {
		// List all students
		students, err = s.queries.ListStudents(ctx, queries.ListStudentsParams{
			Limit:  req.GetLimit(),
			Offset: req.GetOffset(),
		})
		if err != nil {
			return nil, fmt.Errorf("failed to list students: %w", err)
		}
	}

	// Convert to response format
	studentResponses := make([]models.StudentResponse, len(students))
	for i, student := range students {
		studentDB := models.StudentDB{
			ID:             student.ID,
			StudentID:      student.StudentID,
			FirstName:      student.FirstName,
			LastName:       student.LastName,
			Email:          student.Email,
			Phone:          student.Phone,
			YearOfStudy:    student.YearOfStudy,
			Department:     student.Department,
			EnrollmentDate: student.EnrollmentDate,
			PasswordHash:   student.PasswordHash,
			IsActive:       student.IsActive,
			DeletedAt:      student.DeletedAt,
			CreatedAt:      student.CreatedAt,
			UpdatedAt:      student.UpdatedAt,
		}
		studentResponses[i] = studentDB.ToResponse()
	}

	// For search, we don't have exact count, so we estimate pagination
	// This is a simplified approach - in production, you might want separate count queries
	pagination := models.Pagination{
		Page:       req.Page,
		Limit:      req.Limit,
		Total:      int64(len(students)), // This is just current page count
		TotalPages: 1,                    // Unknown for search
	}

	return &models.StudentListResponse{
		Students:   studentResponses,
		Pagination: pagination,
	}, nil
}

// BulkImportStudents imports multiple students from a list
func (s *StudentService) BulkImportStudents(ctx context.Context, requests []models.BulkImportStudentRequest) *models.BulkImportResponse {
	response := &models.BulkImportResponse{
		TotalRecords:    len(requests),
		SuccessfulCount: 0,
		FailedCount:     0,
		Errors:          []models.BulkImportError{},
		CreatedStudents: []models.StudentResponse{},
	}

	for i, req := range requests {
		// Validate the request
		if err := req.Validate(); err != nil {
			response.FailedCount++
			response.Errors = append(response.Errors, models.BulkImportError{
				Row:     i + 1,
				Message: err.Error(),
				Data:    fmt.Sprintf("%+v", req),
			})
			continue
		}

		// Convert to CreateStudentRequest
		createReq := &models.CreateStudentRequest{
			StudentID:   req.StudentID,
			FirstName:   req.FirstName,
			LastName:    req.LastName,
			Email:       req.Email,
			Phone:       req.Phone,
			YearOfStudy: req.YearOfStudy,
			Department:  req.Department,
		}

		// Try to create the student
		student, err := s.CreateStudent(ctx, createReq)
		if err != nil {
			response.FailedCount++
			response.Errors = append(response.Errors, models.BulkImportError{
				Row:     i + 1,
				Message: err.Error(),
				Data:    req.StudentID,
			})
			continue
		}

		// Success
		response.SuccessfulCount++
		response.CreatedStudents = append(response.CreatedStudents, student.ToResponse())
	}

	return response
}

// GenerateNextStudentID generates the next available student ID for a given year
func (s *StudentService) GenerateNextStudentID(ctx context.Context, year int) (string, error) {
	// Get the current count of students for this year
	yearPrefix := fmt.Sprintf("STU%d", year)

	// This is a simplified approach - in production, you might want a more sophisticated sequence
	// For now, we'll get the highest sequence number for the year and increment it

	// Search for existing student IDs with this year prefix (including soft-deleted)
	searchPattern := yearPrefix + "%"
	students, err := s.queries.SearchStudentsIncludingDeleted(ctx, queries.SearchStudentsIncludingDeletedParams{
		StudentID: searchPattern,
		Limit:     1000, // Get a large number to find the highest sequence
		Offset:    0,
	})
	if err != nil {
		return "", fmt.Errorf("failed to search for existing student IDs: %w", err)
	}

	// Find the highest sequence number (only considering properly formatted IDs with 3-digit sequences)
	maxSequence := 0
	for _, student := range students {
		if strings.HasPrefix(student.StudentID, yearPrefix) {
			// Extract sequence number (should be exactly 3 digits)
			sequenceStr := student.StudentID[len(yearPrefix):]
			// Only consider properly formatted IDs (exactly 3 digits)
			if len(sequenceStr) == 3 {
				if sequence, err := strconv.Atoi(sequenceStr); err == nil {
					if sequence > maxSequence {
						maxSequence = sequence
					}
				}
			}
		}
	}

	// Generate next ID
	nextSequence := maxSequence + 1
<<<<<<< HEAD

=======
	
>>>>>>> 28787a89
	// Check if we've exceeded the 3-digit limit (001-999)
	if nextSequence > 999 {
		return "", fmt.Errorf("maximum number of students for year %d exceeded (999)", year)
	}
<<<<<<< HEAD

=======
	
>>>>>>> 28787a89
	return models.GenerateStudentID(year, nextSequence), nil
}

// UpdateStudentPassword updates a student's password
func (s *StudentService) UpdateStudentPassword(ctx context.Context, id int32, newPassword string) error {
	// Check if student exists
	_, err := s.queries.GetStudentByID(ctx, id)
	if err != nil {
		return models.ErrStudentNotFound
	}

	// Hash the new password
	passwordHash, err := s.authService.HashPassword(newPassword)
	if err != nil {
		return fmt.Errorf("failed to hash password: %w", err)
	}

	// Update the password
	err = s.queries.UpdateStudentPassword(ctx, queries.UpdateStudentPasswordParams{
		ID:           id,
		PasswordHash: pgtype.Text{String: passwordHash, Valid: true},
	})
	if err != nil {
		return fmt.Errorf("failed to update password: %w", err)
	}

	return nil
}

// GetStudentStatistics returns statistics about students
func (s *StudentService) GetStudentStatistics(ctx context.Context) (map[string]interface{}, error) {
	totalStudents, err := s.queries.CountStudents(ctx)
	if err != nil {
		return nil, fmt.Errorf("failed to count total students: %w", err)
	}

	// Get statistics by year
	yearStats := make(map[string]int64)
	for year := 1; year <= 8; year++ {
		count, err := s.queries.CountStudentsByYear(ctx, int32(year))
		if err != nil {
			return nil, fmt.Errorf("failed to count students for year %d: %w", year, err)
		}
		yearStats[fmt.Sprintf("year_%d", year)] = count
	}

	stats := map[string]interface{}{
		"total_students": totalStudents,
		"by_year":        yearStats,
		"generated_at":   time.Now().Format(time.RFC3339),
	}

	return stats, nil
}

// GetYearDistribution returns detailed year distribution analysis
func (s *StudentService) GetYearDistribution(ctx context.Context) (*models.YearDistributionResponse, error) {
	yearCounts := make(map[int32]int64)
	var totalStudents int64

	// Get counts for each year
	for year := int32(1); year <= 8; year++ {
		count, err := s.queries.CountStudentsByYear(ctx, year)
		if err != nil {
			return nil, fmt.Errorf("failed to count students for year %d: %w", year, err)
		}
		yearCounts[year] = count
		totalStudents += count
	}

	// Calculate distribution percentages
	yearDistribution := make([]models.YearDistribution, 0, 8)
	var highestYear int32 = 1
	var lowestYear int32 = 1
	var highestCount int64 = yearCounts[1]
	var lowestCount int64 = yearCounts[1]

	for year := int32(1); year <= 8; year++ {
		count := yearCounts[year]
		percentage := float64(0)
		if totalStudents > 0 {
			percentage = (float64(count) / float64(totalStudents)) * 100
		}

		yearDistribution = append(yearDistribution, models.YearDistribution{
			Year:       year,
			Count:      count,
			Percentage: percentage,
		})

		// Track highest and lowest
		if count > highestCount {
			highestCount = count
			highestYear = year
		}
		if count < lowestCount {
			lowestCount = count
			lowestYear = year
		}
	}

	// Calculate average
	averagePerYear := float64(0)
	if totalStudents > 0 {
		averagePerYear = float64(totalStudents) / 8.0
	}

	return &models.YearDistributionResponse{
<<<<<<< HEAD
		TotalStudents:    totalStudents,
		YearDistribution: yearDistribution,
		HighestYear:      highestYear,
		HighestCount:     highestCount,
		LowestYear:       lowestYear,
		LowestCount:      lowestCount,
		AveragePerYear:   averagePerYear,
		GeneratedAt:      time.Now(),
=======
		TotalStudents:     totalStudents,
		YearDistribution:  yearDistribution,
		HighestYear:       highestYear,
		HighestCount:      highestCount,
		LowestYear:        lowestYear,
		LowestCount:       lowestCount,
		AveragePerYear:    averagePerYear,
		GeneratedAt:       time.Now(),
>>>>>>> 28787a89
	}, nil
}

// ListStudentsByYearWithDetails returns students for a specific year with additional details
func (s *StudentService) ListStudentsByYearWithDetails(ctx context.Context, year int32, req *models.StudentSearchRequest) (*models.StudentListResponse, error) {
	// Validate year
	if year < 1 || year > 8 {
		return nil, fmt.Errorf("invalid year: must be between 1 and 8")
	}

	// Use the year-specific request
	req.YearOfStudy = year
	req.Normalize()

	students, err := s.queries.ListStudentsByYear(ctx, queries.ListStudentsByYearParams{
		YearOfStudy: year,
		Limit:       req.GetLimit(),
		Offset:      req.GetOffset(),
	})
	if err != nil {
		return nil, fmt.Errorf("failed to list students for year %d: %w", year, err)
	}

	totalCount, err := s.queries.CountStudentsByYear(ctx, year)
	if err != nil {
		return nil, fmt.Errorf("failed to count students for year %d: %w", year, err)
	}

	// Convert to response format
	studentResponses := make([]models.StudentResponse, len(students))
	for i, student := range students {
		studentDB := models.StudentDB{
			ID:             student.ID,
			StudentID:      student.StudentID,
			FirstName:      student.FirstName,
			LastName:       student.LastName,
			Email:          student.Email,
			Phone:          student.Phone,
			YearOfStudy:    student.YearOfStudy,
			Department:     student.Department,
			EnrollmentDate: student.EnrollmentDate,
			PasswordHash:   student.PasswordHash,
			IsActive:       student.IsActive,
			DeletedAt:      student.DeletedAt,
			CreatedAt:      student.CreatedAt,
			UpdatedAt:      student.UpdatedAt,
		}
		studentResponses[i] = studentDB.ToResponse()
	}

	// Calculate pagination
	totalPages := int((totalCount + int64(req.Limit) - 1) / int64(req.Limit))

	pagination := models.Pagination{
		Page:       req.Page,
		Limit:      req.Limit,
		Total:      totalCount,
		TotalPages: totalPages,
	}

	return &models.StudentListResponse{
		Students:   studentResponses,
		Pagination: pagination,
	}, nil
}

// GetYearComparison returns comparison statistics between different years
func (s *StudentService) GetYearComparison(ctx context.Context, year1, year2 int32) (*models.YearComparisonResponse, error) {
	// Validate years
	if year1 < 1 || year1 > 8 || year2 < 1 || year2 > 8 {
		return nil, fmt.Errorf("invalid year: years must be between 1 and 8")
	}

	count1, err := s.queries.CountStudentsByYear(ctx, year1)
	if err != nil {
		return nil, fmt.Errorf("failed to count students for year %d: %w", year1, err)
	}

	count2, err := s.queries.CountStudentsByYear(ctx, year2)
	if err != nil {
		return nil, fmt.Errorf("failed to count students for year %d: %w", year2, err)
	}

	// Calculate difference and percentage change
	difference := count1 - count2
	percentageChange := float64(0)
	if count2 > 0 {
		percentageChange = (float64(difference) / float64(count2)) * 100
	}

	return &models.YearComparisonResponse{
		Year1:            year1,
		Year1Count:       count1,
		Year2:            year2,
		Year2Count:       count2,
		Difference:       difference,
		PercentageChange: percentageChange,
		GeneratedAt:      time.Now(),
	}, nil
}

// GetStudentActivity returns activity data for a specific student
func (s *StudentService) GetStudentActivity(ctx context.Context, studentID int32) (*models.StudentActivityData, error) {
	// Verify student exists
	student, err := s.queries.GetStudentByID(ctx, studentID)
	if err != nil {
		return nil, models.ErrStudentNotFound
	}

	// Initialize activity data
	activityData := &models.StudentActivityData{
<<<<<<< HEAD
		StudentID:       student.StudentID,
		TotalLogins:     0, // Would come from auth logs in real implementation
		BooksCheckedOut: 0,
		OverdueBooks:    0,
		FinesOwed:       0.0,
		ActivityScore:   0.0,
=======
		StudentID:      student.StudentID,
		TotalLogins:    0, // Would come from auth logs in real implementation
		BooksCheckedOut: 0,
		OverdueBooks:   0,
		FinesOwed:      0.0,
		ActivityScore:  0.0,
>>>>>>> 28787a89
	}

	// Note: In a real implementation, these would be actual database queries.
	// For now, we'll simulate the logic that would calculate these metrics:

	// 1. Get current checked out books count
	// This would use a query like: ListActiveTransactionsByStudent
	// activityData.BooksCheckedOut = countActiveBooks(ctx, studentID)

	// 2. Get overdue books count
	// This would use a query joining transactions with current date
	// activityData.OverdueBooks = countOverdueBooks(ctx, studentID)

	// 3. Calculate total fines owed
	// This would sum unpaid fines from transactions
	// activityData.FinesOwed = calculateTotalFines(ctx, studentID)

	// 4. Get last login time
	// This would come from an authentication/session table
	// activityData.LastLogin = getLastLogin(ctx, studentID)

	// 5. Calculate activity score based on various factors
	activityData.ActivityScore = s.calculateActivityScore(activityData)

	return activityData, nil
}

// calculateActivityScore calculates an activity score based on various metrics
func (s *StudentService) calculateActivityScore(data *models.StudentActivityData) float64 {
	var score float64

	// Base score components (this is a simplified algorithm):
	// - Recent activity: +2 points for activity in last week
	// - Books checked out: +1 point per book (up to 5)
	// - On-time returns: +3 points (inverse of overdue ratio)
	// - No fines: +2 points if no outstanding fines

	// Recent activity (last 7 days)
	if !data.LastLogin.IsZero() && time.Since(data.LastLogin) <= 7*24*time.Hour {
		score += 2.0
	}

	// Books checked out (engagement)
	booksScore := float64(data.BooksCheckedOut)
	if booksScore > 5 {
		booksScore = 5 // Cap at 5 points
	}
	score += booksScore

	// Penalty for overdue books
	overdueRatio := float64(data.OverdueBooks) / float64(data.BooksCheckedOut+1) // +1 to avoid division by zero
	score -= overdueRatio * 3.0

	// Penalty for outstanding fines
	if data.FinesOwed > 0 {
		finesPenalty := data.FinesOwed / 10.0 // $10 = 1 point penalty
		if finesPenalty > 2.0 {
			finesPenalty = 2.0 // Cap penalty at 2 points
		}
		score -= finesPenalty
	} else {
		score += 2.0 // Bonus for no fines
	}

	// Ensure score is between 0 and 10
	if score < 0 {
		score = 0
	}
	if score > 10 {
		score = 10
	}

	// Round to 1 decimal place
	return float64(int(score*10)) / 10
}

// GetActivityRanking returns a text ranking based on activity score
func (s *StudentService) GetActivityRanking(score float64) string {
	switch {
	case score >= 8.5:
		return "Excellent"
	case score >= 7.0:
		return "Very Good"
	case score >= 5.5:
		return "Good"
	case score >= 4.0:
		return "Fair"
	case score >= 2.5:
		return "Needs Improvement"
	default:
		return "Inactive"
	}
}

// GetStudentActivityByYear returns activity statistics grouped by year
func (s *StudentService) GetStudentActivityByYear(ctx context.Context, year int32) (map[string]interface{}, error) {
	// Validate year
	if year < 1 || year > 8 {
		return nil, fmt.Errorf("invalid year: must be between 1 and 8")
	}

	// Get all students in the year
	students, err := s.queries.ListStudentsByYear(ctx, queries.ListStudentsByYearParams{
		YearOfStudy: year,
		Limit:       1000, // Get all students
		Offset:      0,
	})
	if err != nil {
		return nil, fmt.Errorf("failed to get students for year %d: %w", year, err)
	}

	// Initialize metrics
	totalStudents := len(students)
	activeStudents := 0
	totalBooksCheckedOut := int64(0)
	totalOverdueBooks := int64(0)
	totalFines := float64(0)
	totalActivityScore := float64(0)

	// Calculate metrics for each student
	for _, student := range students {
		if student.IsActive.Bool {
			// In a real implementation, we would get actual activity data
			// For now, simulate some activity metrics
			activityData := &models.StudentActivityData{
				StudentID:       student.StudentID,
				BooksCheckedOut: 2, // Simulated
				OverdueBooks:    0, // Simulated
				FinesOwed:       0, // Simulated
			}

			if activityData.BooksCheckedOut > 0 || !activityData.LastLogin.IsZero() {
				activeStudents++
			}

			totalBooksCheckedOut += activityData.BooksCheckedOut
			totalOverdueBooks += activityData.OverdueBooks
			totalFines += activityData.FinesOwed
			totalActivityScore += s.calculateActivityScore(activityData)
		}
	}

	// Calculate averages
	averageActivityScore := float64(0)
	averageBooksPerStudent := float64(0)
	if totalStudents > 0 {
		averageActivityScore = totalActivityScore / float64(totalStudents)
		averageBooksPerStudent = float64(totalBooksCheckedOut) / float64(totalStudents)
	}

	activityRate := float64(0)
	if totalStudents > 0 {
		activityRate = (float64(activeStudents) / float64(totalStudents)) * 100
	}

	return map[string]interface{}{
<<<<<<< HEAD
		"year":                      year,
		"total_students":            totalStudents,
		"active_students":           activeStudents,
		"activity_rate":             activityRate,
		"total_books_checked_out":   totalBooksCheckedOut,
		"total_overdue_books":       totalOverdueBooks,
		"total_fines":               totalFines,
		"average_activity_score":    averageActivityScore,
		"average_books_per_student": averageBooksPerStudent,
		"generated_at":              time.Now().Format(time.RFC3339),
=======
		"year":                     year,
		"total_students":           totalStudents,
		"active_students":          activeStudents,
		"activity_rate":            activityRate,
		"total_books_checked_out":  totalBooksCheckedOut,
		"total_overdue_books":      totalOverdueBooks,
		"total_fines":              totalFines,
		"average_activity_score":   averageActivityScore,
		"average_books_per_student": averageBooksPerStudent,
		"generated_at":             time.Now().Format(time.RFC3339),
>>>>>>> 28787a89
	}, nil
}

// GetMostActiveStudents returns the most active students based on activity score
func (s *StudentService) GetMostActiveStudents(ctx context.Context, limit int) ([]models.StudentActivityData, error) {
	if limit <= 0 || limit > 100 {
		limit = 10 // Default limit
	}

	// Get all active students
	students, err := s.queries.ListStudents(ctx, queries.ListStudentsParams{
		Limit:  int32(limit * 2), // Get more to filter and sort
		Offset: 0,
	})
	if err != nil {
		return nil, fmt.Errorf("failed to get students: %w", err)
	}

	// Calculate activity scores and build result
	var activeStudents []models.StudentActivityData

	for _, student := range students {
		if student.IsActive.Bool && !student.DeletedAt.Valid {
			// In a real implementation, get actual activity data
			activityData := models.StudentActivityData{
				StudentID:       student.StudentID,
<<<<<<< HEAD
				BooksCheckedOut: 3,                                   // Simulated - would come from database
				OverdueBooks:    0,                                   // Simulated
				FinesOwed:       0,                                   // Simulated
=======
				BooksCheckedOut: 3, // Simulated - would come from database
				OverdueBooks:    0, // Simulated
				FinesOwed:       0, // Simulated
>>>>>>> 28787a89
				LastLogin:       time.Now().Add(-1 * 24 * time.Hour), // Simulated
			}

			activityData.ActivityScore = s.calculateActivityScore(&activityData)
<<<<<<< HEAD

=======
			
>>>>>>> 28787a89
			// Only include students with meaningful activity
			if activityData.ActivityScore > 0 {
				activeStudents = append(activeStudents, activityData)
			}
		}
	}

	// Sort by activity score (highest first)
	// In a real implementation, this would be done in the database query
	for i := 0; i < len(activeStudents)-1; i++ {
		for j := i + 1; j < len(activeStudents); j++ {
			if activeStudents[i].ActivityScore < activeStudents[j].ActivityScore {
				activeStudents[i], activeStudents[j] = activeStudents[j], activeStudents[i]
			}
		}
	}

	// Limit results
	if len(activeStudents) > limit {
		activeStudents = activeStudents[:limit]
	}

	return activeStudents, nil
}

// Status Management Methods

// UpdateStudentStatus updates the active status of a single student
func (s *StudentService) UpdateStudentStatus(ctx context.Context, studentID int32, isActive bool, reason string) (*models.StudentDB, error) {
	// Check if student exists
	_, err := s.queries.GetStudentByID(ctx, studentID)
	if err != nil {
		return nil, models.ErrStudentNotFound
	}

	// Update the status
	student, err := s.queries.UpdateStudentStatus(ctx, queries.UpdateStudentStatusParams{
		ID:       studentID,
		IsActive: pgtype.Bool{Bool: isActive, Valid: true},
	})
	if err != nil {
		return nil, fmt.Errorf("failed to update student status: %w", err)
	}

	// Convert to our model type
	studentDB := &models.StudentDB{
		ID:             student.ID,
		StudentID:      student.StudentID,
		FirstName:      student.FirstName,
		LastName:       student.LastName,
		Email:          student.Email,
		Phone:          student.Phone,
		YearOfStudy:    student.YearOfStudy,
		Department:     student.Department,
		EnrollmentDate: student.EnrollmentDate,
		PasswordHash:   student.PasswordHash,
		IsActive:       student.IsActive,
		DeletedAt:      student.DeletedAt,
		CreatedAt:      student.CreatedAt,
		UpdatedAt:      student.UpdatedAt,
	}

	return studentDB, nil
}

// GetStudentsByStatus retrieves students by their status with pagination
func (s *StudentService) GetStudentsByStatus(ctx context.Context, isActive bool, req *models.StudentSearchRequest) (*models.StudentListResponse, error) {
	// Normalize the request
	req.Normalize()

	students, err := s.queries.GetStudentsByStatus(ctx, queries.GetStudentsByStatusParams{
		IsActive: pgtype.Bool{Bool: isActive, Valid: true},
		Limit:    req.GetLimit(),
		Offset:   req.GetOffset(),
	})
	if err != nil {
		return nil, fmt.Errorf("failed to get students by status: %w", err)
	}

	totalCount, err := s.queries.CountStudentsByStatus(ctx, pgtype.Bool{Bool: isActive, Valid: true})
	if err != nil {
		return nil, fmt.Errorf("failed to count students by status: %w", err)
	}

	// Convert to response format
	studentResponses := make([]models.StudentResponse, len(students))
	for i, student := range students {
		studentDB := models.StudentDB{
			ID:             student.ID,
			StudentID:      student.StudentID,
			FirstName:      student.FirstName,
			LastName:       student.LastName,
			Email:          student.Email,
			Phone:          student.Phone,
			YearOfStudy:    student.YearOfStudy,
			Department:     student.Department,
			EnrollmentDate: student.EnrollmentDate,
			PasswordHash:   student.PasswordHash,
			IsActive:       student.IsActive,
			DeletedAt:      student.DeletedAt,
			CreatedAt:      student.CreatedAt,
			UpdatedAt:      student.UpdatedAt,
		}
		studentResponses[i] = studentDB.ToResponse()
	}

	// Calculate pagination
	totalPages := int((totalCount + int64(req.Limit) - 1) / int64(req.Limit))

	pagination := models.Pagination{
		Page:       req.Page,
		Limit:      req.Limit,
		Total:      totalCount,
		TotalPages: totalPages,
	}

	return &models.StudentListResponse{
		Students:   studentResponses,
		Pagination: pagination,
	}, nil
}

// GetStatusStatistics returns overall status distribution analytics
func (s *StudentService) GetStatusStatistics(ctx context.Context) (*models.StatusStatisticsResponse, error) {
	totalStudents, err := s.queries.CountStudents(ctx)
	if err != nil {
		return nil, fmt.Errorf("failed to count total students: %w", err)
	}

	activeStudents, err := s.queries.CountStudentsByStatus(ctx, pgtype.Bool{Bool: true, Valid: true})
	if err != nil {
		return nil, fmt.Errorf("failed to count active students: %w", err)
	}

	inactiveStudents, err := s.queries.CountStudentsByStatus(ctx, pgtype.Bool{Bool: false, Valid: true})
	if err != nil {
		return nil, fmt.Errorf("failed to count inactive students: %w", err)
	}

	// Create status breakdown
	statusBreakdown := map[string]int64{
		"active":   activeStudents,
		"inactive": inactiveStudents,
	}

	return &models.StatusStatisticsResponse{
		TotalStudents:     totalStudents,
		ActiveStudents:    activeStudents,
		InactiveStudents:  inactiveStudents,
		SuspendedStudents: inactiveStudents, // For now, treat inactive as suspended
		StatusBreakdown:   statusBreakdown,
		GeneratedAt:       time.Now(),
	}, nil
}

// BulkUpdateStatus updates the status of multiple students in a single transaction
func (s *StudentService) BulkUpdateStatus(ctx context.Context, req *models.StatusUpdateRequest) error {
	// Validate request
	if len(req.StudentIDs) == 0 {
		return fmt.Errorf("no student IDs provided")
	}

	// Verify all students exist before updating
	for _, studentID := range req.StudentIDs {
		_, err := s.queries.GetStudentByID(ctx, studentID)
		if err != nil {
			return fmt.Errorf("student with ID %d not found", studentID)
		}
	}

	// Perform bulk update
	err := s.queries.BulkUpdateStudentStatus(ctx, queries.BulkUpdateStudentStatusParams{
		Column1:  req.StudentIDs,
		IsActive: pgtype.Bool{Bool: req.IsActive, Valid: true},
	})
	if err != nil {
		return fmt.Errorf("failed to bulk update student status: %w", err)
	}

	return nil
}

// Enhanced Statistics Methods

// GetStudentDemographics returns demographic distribution analytics
func (s *StudentService) GetStudentDemographics(ctx context.Context) (*models.StudentDemographics, error) {
	totalStudents, err := s.queries.CountStudents(ctx)
	if err != nil {
		return nil, fmt.Errorf("failed to count total students: %w", err)
	}

	// Get year and department breakdown
	countData, err := s.queries.GetStudentCountByYearAndDepartment(ctx)
	if err != nil {
		return nil, fmt.Errorf("failed to get student count by year and department: %w", err)
	}

	departmentBreakdown := make(map[string]int64)
	yearBreakdown := make(map[string]int64)
	yearDepartmentMatrix := make(map[string]map[string]int64)

	for _, row := range countData {
		department := "Unknown"
		if row.Department.Valid {
			department = row.Department.String
		}

		yearKey := fmt.Sprintf("year_%d", row.YearOfStudy)
<<<<<<< HEAD

		// Department breakdown
		departmentBreakdown[department] += row.Count

		// Year breakdown
		yearBreakdown[yearKey] += row.Count

=======
		
		// Department breakdown
		departmentBreakdown[department] += row.Count
		
		// Year breakdown
		yearBreakdown[yearKey] += row.Count
		
>>>>>>> 28787a89
		// Year-Department matrix
		if yearDepartmentMatrix[yearKey] == nil {
			yearDepartmentMatrix[yearKey] = make(map[string]int64)
		}
		yearDepartmentMatrix[yearKey][department] = row.Count
	}

	return &models.StudentDemographics{
		TotalStudents:        totalStudents,
		DepartmentBreakdown:  departmentBreakdown,
		YearBreakdown:        yearBreakdown,
		YearDepartmentMatrix: yearDepartmentMatrix,
		GeneratedAt:          time.Now(),
	}, nil
}

// GetEnrollmentTrends returns historical enrollment patterns
func (s *StudentService) GetEnrollmentTrends(ctx context.Context, startDate, endDate time.Time) (*models.EnrollmentTrendsResponse, error) {
	trends, err := s.queries.GetStudentEnrollmentTrends(ctx, queries.GetStudentEnrollmentTrendsParams{
		EnrollmentDate:   pgtype.Date{Time: startDate, Valid: true},
		EnrollmentDate_2: pgtype.Date{Time: endDate, Valid: true},
	})
	if err != nil {
		return nil, fmt.Errorf("failed to get enrollment trends: %w", err)
	}

	// Convert to our model type
	enrollmentTrends := make([]models.EnrollmentTrend, len(trends))
	for i, trend := range trends {
		// Handle the interval type - for monthly truncation, we need to calculate the actual date
		// Since DATE_TRUNC('month', date) returns an interval, we'll use the start date as base
		monthDate := startDate.AddDate(0, i, 0) // Simple approximation for month calculation
<<<<<<< HEAD

=======
		
>>>>>>> 28787a89
		enrollmentTrends[i] = models.EnrollmentTrend{
			Month:       monthDate,
			Year:        trend.YearOfStudy,
			Enrollments: trend.Enrollments,
		}
	}

	return &models.EnrollmentTrendsResponse{
		Trends:       enrollmentTrends,
		TotalPeriods: int64(len(trends)),
		StartDate:    startDate,
		EndDate:      endDate,
		GeneratedAt:  time.Now(),
	}, nil
}

// Data Export Methods

// ExportStudents exports student data in the specified format
func (s *StudentService) ExportStudents(ctx context.Context, req *models.StudentExportRequest) (*models.StudentExportResponse, error) {
	// Validate request
	if err := s.validateExportRequest(req); err != nil {
		return nil, fmt.Errorf("validation failed: %w", err)
	}

	// Build search request based on export filters
	searchReq := &models.StudentSearchRequest{
		YearOfStudy: 0, // Get all years by default
		Page:        1,
		Limit:       1000, // Large limit for export
	}

	// Apply filters
	if req.YearOfStudy != nil {
		searchReq.YearOfStudy = *req.YearOfStudy
	}
	if req.Department != "" {
		searchReq.Department = req.Department
	}

	// Get students based on active status filter
	var students []models.StudentResponse
	var err error

	if req.IncludeInactive {
		// Get all students (active and inactive)
		allStudents, err := s.ListStudents(ctx, searchReq)
		if err != nil {
			return nil, fmt.Errorf("failed to get students: %w", err)
		}
		students = allStudents.Students
	} else {
		// Get only active students
		activeStudents, err := s.GetStudentsByStatus(ctx, true, searchReq)
		if err != nil {
			return nil, fmt.Errorf("failed to get active students: %w", err)
		}
		students = activeStudents.Students
	}

	// Generate filename
	filename := s.GenerateExportFilename(req.Format, req.YearOfStudy, req.Department)
<<<<<<< HEAD

=======
	
>>>>>>> 28787a89
	// Create export directory if it doesn't exist
	exportDir := "./exports"
	if err := os.MkdirAll(exportDir, 0755); err != nil {
		return nil, fmt.Errorf("failed to create export directory: %w", err)
	}

	filePath := filepath.Join(exportDir, filename)

	// Export based on format
	var fileSize int64
	switch req.Format {
	case models.ExportFormatCSV:
		fileSize, err = s.exportToCSV(students, filePath, req.Fields)
	case models.ExportFormatJSON:
		fileSize, err = s.exportToJSON(students, filePath, req.Fields)
	case models.ExportFormatXLSX:
		fileSize, err = s.exportToXLSX(students, filePath, req.Fields)
	default:
		return nil, fmt.Errorf("unsupported export format: %s", req.Format)
	}

	if err != nil {
		return nil, fmt.Errorf("failed to export data: %w", err)
	}

	// Generate download URL (in a real implementation, this would be a proper URL)
	downloadURL := fmt.Sprintf("/api/v1/students/export/download/%s", filename)

	return &models.StudentExportResponse{
		FileName:    filename,
		FileSize:    fileSize,
		RecordCount: int64(len(students)),
		Format:      string(req.Format),
		DownloadURL: downloadURL,
		ExportedAt:  time.Now(),
		ExpiresAt:   time.Now().Add(24 * time.Hour), // Files expire after 24 hours
	}, nil
}

// validateExportRequest validates export request parameters
func (s *StudentService) validateExportRequest(req *models.StudentExportRequest) error {
	if req.Format == "" {
		return fmt.Errorf("export format is required")
	}

	validFormats := map[models.StudentExportFormat]bool{
		models.ExportFormatCSV:  true,
		models.ExportFormatJSON: true,
		models.ExportFormatXLSX: true,
	}

	if !validFormats[req.Format] {
		return fmt.Errorf("invalid export format: %s", req.Format)
	}

	if req.YearOfStudy != nil && (*req.YearOfStudy < 1 || *req.YearOfStudy > 8) {
		return fmt.Errorf("year of study must be between 1 and 8")
	}

	return nil
}

// GenerateExportFilename generates a consistent filename for exports
func (s *StudentService) GenerateExportFilename(format models.StudentExportFormat, year *int32, department string) string {
	timestamp := time.Now().Format("20060102_150405")
	filename := fmt.Sprintf("students_export_%s", timestamp)

	if year != nil {
		filename += fmt.Sprintf("_year%d", *year)
	}

	if department != "" {
		filename += fmt.Sprintf("_%s", strings.ReplaceAll(department, " ", "_"))
	}

	filename += fmt.Sprintf(".%s", format)
	return filename
}

// exportToCSV exports students data to CSV format
func (s *StudentService) exportToCSV(students []models.StudentResponse, filePath string, fields []string) (int64, error) {
	file, err := os.Create(filePath)
	if err != nil {
		return 0, err
	}
	defer file.Close()

	writer := csv.NewWriter(file)

	// Determine which fields to export
	allFields := []string{"id", "student_id", "first_name", "last_name", "email", "phone", "year_of_study", "department", "enrollment_date", "is_active", "created_at"}
	exportFields := allFields
	if len(fields) > 0 {
		exportFields = fields
	}

	// Write header
	if err := writer.Write(exportFields); err != nil {
		return 0, err
	}

	// Write data rows
	for _, student := range students {
		record := make([]string, len(exportFields))
		for i, field := range exportFields {
			record[i] = s.getStudentFieldValue(student, field)
		}
		if err := writer.Write(record); err != nil {
			return 0, err
		}
	}

	// Flush writer to ensure all data is written to file
	writer.Flush()
	if err := writer.Error(); err != nil {
		return 0, err
	}

	// Get file size
	stat, err := file.Stat()
	if err != nil {
		return 0, err
	}

	return stat.Size(), nil
}

// exportToJSON exports students data to JSON format
func (s *StudentService) exportToJSON(students []models.StudentResponse, filePath string, fields []string) (int64, error) {
	// Filter students data if specific fields are requested
	var exportData interface{}
	if len(fields) > 0 {
		filteredData := make([]map[string]interface{}, len(students))
		for i, student := range students {
			filteredStudent := make(map[string]interface{})
			for _, field := range fields {
				filteredStudent[field] = s.getStudentFieldValue(student, field)
			}
			filteredData[i] = filteredStudent
		}
		exportData = filteredData
	} else {
		exportData = students
	}

	// Create wrapper with metadata
	wrapper := map[string]interface{}{
<<<<<<< HEAD
		"exported_at":  time.Now().Format(time.RFC3339),
		"record_count": len(students),
		"students":     exportData,
=======
		"exported_at":    time.Now().Format(time.RFC3339),
		"record_count":   len(students),
		"students":       exportData,
>>>>>>> 28787a89
	}

	file, err := os.Create(filePath)
	if err != nil {
		return 0, err
	}
	defer file.Close()

	encoder := json.NewEncoder(file)
	encoder.SetIndent("", "  ")
	if err := encoder.Encode(wrapper); err != nil {
		return 0, err
	}

	// Get file size
	stat, err := file.Stat()
	if err != nil {
		return 0, err
	}

	return stat.Size(), nil
}

// exportToXLSX exports students data to XLSX format
func (s *StudentService) exportToXLSX(students []models.StudentResponse, filePath string, fields []string) (int64, error) {
	wb := xlsx.NewFile()
	sheet, err := wb.AddSheet("Students")
	if err != nil {
		return 0, err
	}

	// Determine which fields to export
	allFields := []string{"id", "student_id", "first_name", "last_name", "email", "phone", "year_of_study", "department", "enrollment_date", "is_active", "created_at"}
	exportFields := allFields
	if len(fields) > 0 {
		exportFields = fields
	}

	// Create header row
	headerRow := sheet.AddRow()
	for _, field := range exportFields {
		cell := headerRow.AddCell()
		cell.Value = strings.Title(strings.ReplaceAll(field, "_", " "))
	}

	// Add data rows
	for _, student := range students {
		dataRow := sheet.AddRow()
		for _, field := range exportFields {
			cell := dataRow.AddCell()
			cell.Value = s.getStudentFieldValue(student, field)
		}
	}

	// Save file
	if err := wb.Save(filePath); err != nil {
		return 0, err
	}

	// Get file size
	stat, err := os.Stat(filePath)
	if err != nil {
		return 0, err
	}

	return stat.Size(), nil
}

// getStudentFieldValue gets the value of a specific field from a student record
func (s *StudentService) getStudentFieldValue(student models.StudentResponse, field string) string {
	switch field {
	case "id":
		return fmt.Sprintf("%d", student.ID)
	case "student_id":
		return student.StudentID
	case "first_name":
		return student.FirstName
	case "last_name":
		return student.LastName
	case "email":
		return student.Email
	case "phone":
		return student.Phone
	case "year_of_study":
		return fmt.Sprintf("%d", student.YearOfStudy)
	case "department":
		return student.Department
	case "enrollment_date":
		return student.EnrollmentDate
	case "is_active":
		if student.IsActive {
			return "true"
		}
		return "false"
	case "created_at":
		return student.CreatedAt
	case "updated_at":
		return student.UpdatedAt
	default:
		return ""
	}
}

// ExportStudentsByYear exports students for a specific year
func (s *StudentService) ExportStudentsByYear(ctx context.Context, year int32, format models.StudentExportFormat) (*models.StudentExportResponse, error) {
	req := &models.StudentExportRequest{
		Format:          format,
		YearOfStudy:     &year,
		IncludeInactive: false,
	}
	return s.ExportStudents(ctx, req)
}

// ExportStudentsByDepartment exports students for a specific department
func (s *StudentService) ExportStudentsByDepartment(ctx context.Context, department string, format models.StudentExportFormat) (*models.StudentExportResponse, error) {
	req := &models.StudentExportRequest{
		Format:          format,
		Department:      department,
		IncludeInactive: false,
	}
	return s.ExportStudents(ctx, req)
}

// CleanupExpiredExports removes old export files (background cleanup)
func (s *StudentService) CleanupExpiredExports() error {
	exportDir := "./exports"
<<<<<<< HEAD

=======
	
>>>>>>> 28787a89
	// Check if export directory exists
	if _, err := os.Stat(exportDir); os.IsNotExist(err) {
		return nil // No directory to clean
	}

	files, err := os.ReadDir(exportDir)
	if err != nil {
		return fmt.Errorf("failed to read export directory: %w", err)
	}

	now := time.Now()
	for _, file := range files {
		if file.IsDir() {
			continue
		}

		info, err := file.Info()
		if err != nil {
			continue
		}

		// Remove files older than 24 hours
		if now.Sub(info.ModTime()) > 24*time.Hour {
			filePath := filepath.Join(exportDir, file.Name())
			if err := os.Remove(filePath); err != nil {
				// Log error but continue cleanup
				fmt.Printf("Failed to remove expired export file %s: %v\n", filePath, err)
			}
		}
	}

	return nil
}<|MERGE_RESOLUTION|>--- conflicted
+++ resolved
@@ -33,21 +33,13 @@
 	CountStudentsByYear(ctx context.Context, yearOfStudy int32) (int64, error)
 	SearchStudents(ctx context.Context, params queries.SearchStudentsParams) ([]queries.Student, error)
 	SearchStudentsIncludingDeleted(ctx context.Context, params queries.SearchStudentsIncludingDeletedParams) ([]queries.Student, error)
-<<<<<<< HEAD
-
-=======
 	
->>>>>>> 28787a89
 	// Status Management
 	UpdateStudentStatus(ctx context.Context, params queries.UpdateStudentStatusParams) (queries.Student, error)
 	GetStudentsByStatus(ctx context.Context, params queries.GetStudentsByStatusParams) ([]queries.Student, error)
 	CountStudentsByStatus(ctx context.Context, isActive pgtype.Bool) (int64, error)
 	BulkUpdateStudentStatus(ctx context.Context, params queries.BulkUpdateStudentStatusParams) error
-<<<<<<< HEAD
-
-=======
 	
->>>>>>> 28787a89
 	// Enhanced Statistics
 	GetStudentCountByYearAndDepartment(ctx context.Context) ([]queries.GetStudentCountByYearAndDepartmentRow, error)
 	GetStudentEnrollmentTrends(ctx context.Context, params queries.GetStudentEnrollmentTrendsParams) ([]queries.GetStudentEnrollmentTrendsRow, error)
@@ -602,20 +594,12 @@
 
 	// Generate next ID
 	nextSequence := maxSequence + 1
-<<<<<<< HEAD
-
-=======
 	
->>>>>>> 28787a89
 	// Check if we've exceeded the 3-digit limit (001-999)
 	if nextSequence > 999 {
 		return "", fmt.Errorf("maximum number of students for year %d exceeded (999)", year)
 	}
-<<<<<<< HEAD
-
-=======
 	
->>>>>>> 28787a89
 	return models.GenerateStudentID(year, nextSequence), nil
 }
 
@@ -724,16 +708,6 @@
 	}
 
 	return &models.YearDistributionResponse{
-<<<<<<< HEAD
-		TotalStudents:    totalStudents,
-		YearDistribution: yearDistribution,
-		HighestYear:      highestYear,
-		HighestCount:     highestCount,
-		LowestYear:       lowestYear,
-		LowestCount:      lowestCount,
-		AveragePerYear:   averagePerYear,
-		GeneratedAt:      time.Now(),
-=======
 		TotalStudents:     totalStudents,
 		YearDistribution:  yearDistribution,
 		HighestYear:       highestYear,
@@ -742,7 +716,6 @@
 		LowestCount:       lowestCount,
 		AveragePerYear:    averagePerYear,
 		GeneratedAt:       time.Now(),
->>>>>>> 28787a89
 	}, nil
 }
 
@@ -854,21 +827,12 @@
 
 	// Initialize activity data
 	activityData := &models.StudentActivityData{
-<<<<<<< HEAD
-		StudentID:       student.StudentID,
-		TotalLogins:     0, // Would come from auth logs in real implementation
-		BooksCheckedOut: 0,
-		OverdueBooks:    0,
-		FinesOwed:       0.0,
-		ActivityScore:   0.0,
-=======
 		StudentID:      student.StudentID,
 		TotalLogins:    0, // Would come from auth logs in real implementation
 		BooksCheckedOut: 0,
 		OverdueBooks:   0,
 		FinesOwed:      0.0,
 		ActivityScore:  0.0,
->>>>>>> 28787a89
 	}
 
 	// Note: In a real implementation, these would be actual database queries.
@@ -1025,18 +989,6 @@
 	}
 
 	return map[string]interface{}{
-<<<<<<< HEAD
-		"year":                      year,
-		"total_students":            totalStudents,
-		"active_students":           activeStudents,
-		"activity_rate":             activityRate,
-		"total_books_checked_out":   totalBooksCheckedOut,
-		"total_overdue_books":       totalOverdueBooks,
-		"total_fines":               totalFines,
-		"average_activity_score":    averageActivityScore,
-		"average_books_per_student": averageBooksPerStudent,
-		"generated_at":              time.Now().Format(time.RFC3339),
-=======
 		"year":                     year,
 		"total_students":           totalStudents,
 		"active_students":          activeStudents,
@@ -1047,7 +999,6 @@
 		"average_activity_score":   averageActivityScore,
 		"average_books_per_student": averageBooksPerStudent,
 		"generated_at":             time.Now().Format(time.RFC3339),
->>>>>>> 28787a89
 	}, nil
 }
 
@@ -1074,24 +1025,14 @@
 			// In a real implementation, get actual activity data
 			activityData := models.StudentActivityData{
 				StudentID:       student.StudentID,
-<<<<<<< HEAD
-				BooksCheckedOut: 3,                                   // Simulated - would come from database
-				OverdueBooks:    0,                                   // Simulated
-				FinesOwed:       0,                                   // Simulated
-=======
 				BooksCheckedOut: 3, // Simulated - would come from database
 				OverdueBooks:    0, // Simulated
 				FinesOwed:       0, // Simulated
->>>>>>> 28787a89
 				LastLogin:       time.Now().Add(-1 * 24 * time.Hour), // Simulated
 			}
 
 			activityData.ActivityScore = s.calculateActivityScore(&activityData)
-<<<<<<< HEAD
-
-=======
 			
->>>>>>> 28787a89
 			// Only include students with meaningful activity
 			if activityData.ActivityScore > 0 {
 				activeStudents = append(activeStudents, activityData)
@@ -1300,15 +1241,6 @@
 		}
 
 		yearKey := fmt.Sprintf("year_%d", row.YearOfStudy)
-<<<<<<< HEAD
-
-		// Department breakdown
-		departmentBreakdown[department] += row.Count
-
-		// Year breakdown
-		yearBreakdown[yearKey] += row.Count
-
-=======
 		
 		// Department breakdown
 		departmentBreakdown[department] += row.Count
@@ -1316,7 +1248,6 @@
 		// Year breakdown
 		yearBreakdown[yearKey] += row.Count
 		
->>>>>>> 28787a89
 		// Year-Department matrix
 		if yearDepartmentMatrix[yearKey] == nil {
 			yearDepartmentMatrix[yearKey] = make(map[string]int64)
@@ -1349,11 +1280,7 @@
 		// Handle the interval type - for monthly truncation, we need to calculate the actual date
 		// Since DATE_TRUNC('month', date) returns an interval, we'll use the start date as base
 		monthDate := startDate.AddDate(0, i, 0) // Simple approximation for month calculation
-<<<<<<< HEAD
-
-=======
 		
->>>>>>> 28787a89
 		enrollmentTrends[i] = models.EnrollmentTrend{
 			Month:       monthDate,
 			Year:        trend.YearOfStudy,
@@ -1416,11 +1343,7 @@
 
 	// Generate filename
 	filename := s.GenerateExportFilename(req.Format, req.YearOfStudy, req.Department)
-<<<<<<< HEAD
-
-=======
 	
->>>>>>> 28787a89
 	// Create export directory if it doesn't exist
 	exportDir := "./exports"
 	if err := os.MkdirAll(exportDir, 0755); err != nil {
@@ -1568,15 +1491,9 @@
 
 	// Create wrapper with metadata
 	wrapper := map[string]interface{}{
-<<<<<<< HEAD
-		"exported_at":  time.Now().Format(time.RFC3339),
-		"record_count": len(students),
-		"students":     exportData,
-=======
 		"exported_at":    time.Now().Format(time.RFC3339),
 		"record_count":   len(students),
 		"students":       exportData,
->>>>>>> 28787a89
 	}
 
 	file, err := os.Create(filePath)
@@ -1703,11 +1620,7 @@
 // CleanupExpiredExports removes old export files (background cleanup)
 func (s *StudentService) CleanupExpiredExports() error {
 	exportDir := "./exports"
-<<<<<<< HEAD
-
-=======
 	
->>>>>>> 28787a89
 	// Check if export directory exists
 	if _, err := os.Stat(exportDir); os.IsNotExist(err) {
 		return nil // No directory to clean
