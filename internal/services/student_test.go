--- conflicted
+++ resolved
@@ -1138,11 +1138,7 @@
 				assert.NoError(t, err)
 				assert.NotNil(t, student)
 				assert.Equal(t, tt.studentID, student.StudentID)
-<<<<<<< HEAD
-
-=======
 				
->>>>>>> 28787a89
 				// Verify that the auth service was called with the student ID as password
 				mockAuth.AssertCalled(t, "HashPassword", tt.passwordUsed)
 			}
@@ -1156,19 +1152,11 @@
 // TestStudentService_QuickAccountCreation tests the quick account creation workflow
 func TestStudentService_QuickAccountCreation(t *testing.T) {
 	tests := []struct {
-<<<<<<< HEAD
-		name                string
-		studentData         *models.CreateStudentRequest
-		setupMocks          func(*MockQueries, *MockAuthService)
-		expectError         bool
-		expectedStudentID   string
-=======
 		name             string
 		studentData      *models.CreateStudentRequest
 		setupMocks       func(*MockQueries, *MockAuthService)
 		expectError      bool
 		expectedStudentID string
->>>>>>> 28787a89
 		expectedPasswordSet bool
 	}{
 		{
@@ -1300,11 +1288,7 @@
 					// Verify password hash is set
 					assert.True(t, student.PasswordHash.Valid)
 					assert.NotEmpty(t, student.PasswordHash.String)
-<<<<<<< HEAD
-
-=======
 					
->>>>>>> 28787a89
 					// Verify that the auth service was called with the student ID as password
 					mockAuth.AssertCalled(t, "HashPassword", tt.expectedStudentID)
 				}
@@ -1319,19 +1303,11 @@
 // TestStudentService_YearOrganization tests year-based organization functionality
 func TestStudentService_YearOrganization(t *testing.T) {
 	tests := []struct {
-<<<<<<< HEAD
-		name          string
-		year          int32
-		setupMocks    func(*MockQueries)
-		expectedCount int64
-		expectError   bool
-=======
 		name           string
 		year           int32
 		setupMocks     func(*MockQueries)
 		expectedCount  int64
 		expectError    bool
->>>>>>> 28787a89
 	}{
 		{
 			name: "get students by year 1",
